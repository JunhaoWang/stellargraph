--- conflicted
+++ resolved
@@ -31,11 +31,7 @@
 from keras.engine.topology import Layer
 from keras import Input
 from keras import backend as K
-<<<<<<< HEAD
-from keras.layers import Lambda, Dropout, Reshape
-=======
 from keras.layers import Lambda, Dropout, Reshape, LeakyReLU
->>>>>>> 8f4790ae
 from keras.utils import Sequence
 from keras import activations
 from typing import List, Tuple, Callable, AnyStr
@@ -508,13 +504,8 @@
     or :class:`AttentionalAggregator`.
 
     Args:
-<<<<<<< HEAD
-        layer_sizes (list of int): Hidden feature dimensions for each layer
-        mapper (Sequence): A GraphSAGENodeMapper or GraphSAGELinkMapper. If specified the n_samples
-=======
         layer_sizes (list): Hidden feature dimensions for each layer
         generator (Sequence): A NodeSequence or LinkSequence. If specified the n_samples
->>>>>>> 8f4790ae
             and input_dim will be taken from this object.
         n_samples (list): (Optional: needs to be specified if no mapper
             is provided.) The number of samples per layer in the model.
